/**
 * @file tier_solver.c
 * @author Max Delgadillo: designed and implemented the original version
 * of tier solver (solveretrograde.c in GamesmanClassic.)
 * @author Robert Shi (robertyishi@berkeley.edu): Modularized, multithreaded
 * tier solver with various optimizations.
 *         GamesCrafters Research Group, UC Berkeley
 *         Supervised by Dan Garcia <ddgarcia@cs.berkeley.edu>
 * @brief Implementation of the generic tier solver.
 * @version 1.6.1
 * @date 2024-09-13
 *
 * @copyright This file is part of GAMESMAN, The Finite, Two-person
 * Perfect-Information Game Generator released under the GPL:
 *
 * This program is free software: you can redistribute it and/or modify it under
 * the terms of the GNU General Public License as published by the Free Software
 * Foundation, either version 3 of the License, or (at your option) any later
 * version.
 *
 * This program is distributed in the hope that it will be useful, but WITHOUT
 * ANY WARRANTY; without even the implied warranty of MERCHANTABILITY or FITNESS
 * FOR A PARTICULAR PURPOSE.  See the GNU General Public License for more
 * details.
 *
 * You should have received a copy of the GNU General Public License along with
 * this program.  If not, see <http://www.gnu.org/licenses/>.
 */

#include "core/solvers/tier_solver/tier_solver.h"

#include <assert.h>  // assert
#include <stddef.h>  // NULL
#include <stdint.h>  // int64_t, intptr_t
#include <stdio.h>   // fprintf, stderr
#include <stdlib.h>  // strtoll
#include <string.h>  // memset, memcpy, strncmp
#ifdef USE_MPI
#include <mpi.h>
#endif  // USE_MPI

#include "core/analysis/stat_manager.h"
#include "core/db/arraydb/arraydb.h"
#include "core/db/bpdb/bpdb_lite.h"
#include "core/db/db_manager.h"
#include "core/db/naivedb/naivedb.h"
#include "core/misc.h"
#include "core/solvers/tier_solver/tier_manager.h"
#include "core/solvers/tier_solver/tier_worker.h"
#include "core/types/gamesman_types.h"

// Solver API functions.

static int TierSolverInit(ReadOnlyString game_name, int variant,
                          const void *solver_api, ReadOnlyString data_path);
static int TierSolverFinalize(void);

static int TierSolverTest(long seed);
static ReadOnlyString TierSolverExplainTestError(int error);

static int TierSolverSolve(void *aux);
static int TierSolverAnalyze(void *aux);
static int TierSolverGetStatus(void);
static const SolverConfig *TierSolverGetCurrentConfig(void);
static int TierSolverSetOption(int option, int selection);
static Value TierSolverGetValue(TierPosition tier_position);
static int TierSolverGetRemoteness(TierPosition tier_position);

/** @brief Tier Solver definition. */
const Solver kTierSolver = {
    .name = "Tier Solver",
    .supports_mpi = 1,

    .Init = &TierSolverInit,
    .Finalize = &TierSolverFinalize,

    .Test = &TierSolverTest,
    .ExplainTestError = &TierSolverExplainTestError,

    .Solve = &TierSolverSolve,
    .Analyze = &TierSolverAnalyze,
    .GetStatus = &TierSolverGetStatus,

    .GetCurrentConfig = &TierSolverGetCurrentConfig,
    .SetOption = &TierSolverSetOption,

    .GetValue = &TierSolverGetValue,
    .GetRemoteness = &TierSolverGetRemoteness,
};

// Size of each uncompressed XZ block for ArrayDb compression. Smaller block
// sizes allows faster read of random tier positions at the cost of lower
// compression ratio.
static const int64_t kArrayDbBlockSize = 1 << 20;  // 1 MiB.

// Number of ArrayDb records in each uncompressed XZ block. This should be
// treated as a constant, although its value is calculated at runtime.
static int64_t kArrayDbRecordsPerBlock;

static ConstantReadOnlyString kChoices[] = {"On", "Off"};
static const SolverOption kTierSymmetryRemoval = {
    .name = "Tier Symmetry Removal",
    .num_choices = 2,
    .choices = kChoices,
};

static const SolverOption kPositionSymmetryRemoval = {
    .name = "Position Symmetry Removal",
    .num_choices = 2,
    .choices = kChoices,
};

static const SolverOption kUseRetrograde = {
    .name = "Use Retrograde Analysis",
    .num_choices = 2,
    .choices = kChoices,
};

// Backup of the original API functions. If the user decides to turn off some
// settings and then turn them back on, those functions will be read from this
// object.
static TierSolverApi default_api;

// The API currently being used.
static TierSolverApi current_api;

// Solver settings for external use
static SolverConfig current_config;
static int num_options;
#define NUM_OPTIONS_MAX 4  // At most 3 options and 1 zero-terminator.
static SolverOption current_options[NUM_OPTIONS_MAX];
static int current_selections[NUM_OPTIONS_MAX];
#undef NUM_OPTIONS_MAX

// Whether the current game was solved and stored with an older database
// version. Solving, including force re-solving, are disabled to prevent
// damage to the old database.
static bool read_only_db;

// Solver status: 0 if not solved, 1 if solved.
static int solver_status;

// Helper Functions

static bool RequiredApiFunctionsImplemented(const TierSolverApi *api);
static bool TierSymmetryRemovalImplemented(const TierSolverApi *api);
static bool PositionSymmetryRemovalImplemented(const TierSolverApi *api);
static bool RetrogradeAnalysisImplemented(const TierSolverApi *api);

static void ToggleTierSymmetryRemoval(bool on);
static void TogglePositionSymmetryRemoval(bool on);
static void ToggleRetrogradeAnalysis(bool on);

static bool SetCurrentApi(const TierSolverApi *api);

static int SetDb(ReadOnlyString game_name, int variant,
                 ReadOnlyString data_path);

static TierPosition GetCanonicalTierPosition(TierPosition tier_position);

// Default API functions

static TierType DefaultGetTierType(Tier tier);
static Tier DefaultGetCanonicalTier(Tier tier);
static Position DefaultGetPositionInSymmetricTier(TierPosition tier_position,
                                                  Tier symmetric);
static Position DefaultGetCanonicalPosition(TierPosition tier_position);
static int DefaultGetNumberOfCanonicalChildPositions(
    TierPosition tier_position);
static TierPositionArray DefaultGetCanonicalChildPositions(
    TierPosition tier_position);
static int DefaultGetTierName(Tier tier,
                              char name[static kDbFileNameLengthMax + 1]);

// -----------------------------------------------------------------------------

static int TierSolverInit(ReadOnlyString game_name, int variant,
                          const void *solver_api, ReadOnlyString data_path) {
    kArrayDbRecordsPerBlock = kArrayDbBlockSize / kArrayDbRecordSize;
    read_only_db = false;
    solver_status = kTierSolverSolveStatusNotSolved;

    int error = -1;
    bool success = SetCurrentApi((const TierSolverApi *)solver_api);
    if (!success) goto _bailout;
    error = SetDb(game_name, variant, data_path);
    if (error != kNoError) goto _bailout;

    error = StatManagerInit(game_name, variant, data_path);
    if (error != kNoError) goto _bailout;

    // Success.
    error = 0;

_bailout:
    if (error != kNoError) {
        DbManagerFinalizeDb();
        StatManagerFinalize();
        TierSolverFinalize();
    }
    return error;
}

static int TierSolverFinalize(void) {
    read_only_db = false;
    solver_status = kTierSolverSolveStatusNotSolved;
    DbManagerFinalizeDb();
    memset(&default_api, 0, sizeof(default_api));
    memset(&current_api, 0, sizeof(current_api));
    memset(&current_config, 0, sizeof(current_config));
    memset(&current_options, 0, sizeof(current_options));
    memset(&current_selections, 0, sizeof(current_selections));
    num_options = 0;

    return kNoError;
}

static int TierSolverTest(long seed) {
<<<<<<< HEAD
    TierWorkerInit(&current_api, kArrayDbRecordsPerBlock);
    printf(
        "Enter the number of positions to test in each tier [Default: 1000]: ");
    char input[kInt64Base10StringLengthMax + 1];
    int64_t test_size = 1000;
    if (fgets(input, sizeof(input), stdin) != NULL) {
        // Check if the user pressed Enter without entering a number
        if (input[0] != '\n') {
            test_size = strtoll(input, NULL, 10);
            if (test_size < 0) {
                printf("Invalid input. Using default test size [1000]\n");
                test_size = 1000;
            }
        }
    }

    return TierManagerTest(&current_api, seed, test_size);
=======
    TierWorkerInit(&current_api, kArrayDbRecordsPerBlock, 0);
    return TierManagerTest(&current_api, seed);
>>>>>>> 6096ddc7
}

static ReadOnlyString TierSolverExplainTestError(int error) {
    switch (error) {
        case kTierSolverTestNoError:
            return "no error";
        case kTierSolverTestDependencyError:
            return "another error occurred before the test begins";
        case kTierSolverTestGetTierNameError:
            return "error reported from game-specific GetTierName function";
        case kTierSolverTestIllegalChildTierError:
            return "an child tier position was found to be in a tier that is "
                   "not in the list of child tiers generated by the "
                   "TierSolverApi::GetChildTiers function";
        case kTierSolverTestIllegalChildPosError:
            return "an illegal position was found to be a child position of "
                   "some legal position";
        case kTierSolverTestGetCanonicalChildPositionsMismatch:
            return "the canonical child positions returned by the "
                   "game-specific GetCanonicalChildPositions did not match "
                   "those returned by the default function which calls "
                   "GenerateMoves and DoMove";
        case kTierSolverTestGetNumberOfCanonicalChildPositionsMismatch:
            return "the number of canonical positions returned by the "
                   "game-specific GetNumberOfCanonicalChildPositions did not "
                   "match the value returned by the default function which "
                   "calls GenerateMoves and DoMove.";
        case kTierSolverTestTierSymmetrySelfMappingError:
            return "applying tier symmetry within the same tier returned a "
                   "different position";
        case kTierSolverTestTierSymmetryInconsistentError:
            return "applying tier symmetry twice - first using a symmetric "
                   "tier, then using the original tier - returned a different "
                   "position";
        case kTierSolverTestChildParentMismatchError:
            return "one of the canonical child positions of a legal canonical "
                   "position was found not to have that legal position as its "
                   "parent";
        case kTierSolverTestParentChildMismatchError:
            return "one of the canonical parent positions of a legal canonical "
                   "position was found not to have that legal position as its "
                   "child";
    }

    return "unknown error, which usually indicates a bug in the tier solver "
           "test code";
}

static ConstantReadOnlyString kTierSolverSolveSkipReadOnlyMsg =
    "TierSolverSolve: the current game was solved with a database of a "
    "previous version that is no longer supported. The solver has "
    "skipped the solving process to prevent damage to the existing "
    "database. To re-solve the current game, remove the old database "
    "or use a different data path and try again.";

static ConstantReadOnlyString kTierSolverAnalyzeSkipReadOnlyMsg =
    "TierSolverAnalyze: the current game was solved with a database of a "
    "previous version that is no longer supported. The solver has skipped the "
    "analysis because some functions are missing from the original database "
    "implementation. To analyze the current game, remove the old database "
    "or use a different data path to resolve the game and try again.";

static ConstantReadOnlyString kTierSolverSolveSkipSolvedMsg =
    "TierSolverSolve: the current game variant has already been solved. Use -f "
    "in headless mode to force re-solve the game variant.";

static int TierSolverSolve(void *aux) {
    if (read_only_db) {  // Skip solving if database is in read-only mode.
        printf("%s\n", kTierSolverSolveSkipReadOnlyMsg);
        return kNoError;
    }

    TierSolverSolveOptions default_options = {
        .force = false,
        .verbose = 1,
        .memlimit = 0,  // Use default memory limit.
    };
    const TierSolverSolveOptions *options = (TierSolverSolveOptions *)aux;
    if (options == NULL) options = &default_options;
    if (!options->force && solver_status == kTierSolverSolveStatusSolved) {
        printf("%s\n", kTierSolverSolveSkipSolvedMsg);
        return kNoError;
    }
#ifndef USE_MPI  // If not using MPI
    TierWorkerInit(&current_api, kArrayDbRecordsPerBlock, options->memlimit);
    return TierManagerSolve(&current_api, options->force, options->verbose);
#else   // Using MPI
    // Assumes MPI_Init or MPI_Init_thread has been called.
    int process_id, cluster_size;
    cluster_size = SafeMpiCommSize(MPI_COMM_WORLD);
    process_id = SafeMpiCommRank(MPI_COMM_WORLD);
    if (cluster_size < 1) {
        NotReached("TierSolverSolve: cluster size smaller than 1");
    } else if (cluster_size == 1) {  // Only one node is allocated.
        TierWorkerInit(&current_api, kArrayDbRecordsPerBlock,
                       options->memlimit);
        return TierManagerSolve(&current_api, options->force, options->verbose);
    } else {                    // cluster_size > 1
        if (process_id == 0) {  // This is the manager node.
            return TierManagerSolve(&current_api, options->force,
                                    options->verbose);
        } else {  // This is a worker node.
            TierWorkerInit(&current_api, kArrayDbRecordsPerBlock,
                           options->memlimit);
            return TierWorkerMpiServe();
        }
    }

    return kNotReachedError;
#endif  // USE_MPI
}

static int TierSolverAnalyze(void *aux) {
    // Now allowing analysis on old databases now for simplicity.
    // Need to work on old db implementation to support new analyzer API calls.
    if (read_only_db) {
        printf("%s\n", kTierSolverAnalyzeSkipReadOnlyMsg);
        return kNoError;
    }

    static const TierSolverAnalyzeOptions kDefaultAnalyzeOptions = {
        .force = false,
        .verbose = 1,
    };
    const TierSolverAnalyzeOptions *options = (TierSolverAnalyzeOptions *)aux;
    if (options == NULL) options = &kDefaultAnalyzeOptions;
    return TierManagerAnalyze(&current_api, options->force, options->verbose);
}

static int TierSolverGetStatus(void) { return solver_status; }

static const SolverConfig *TierSolverGetCurrentConfig(void) {
    return &current_config;
}

static int TierSolverSetOption(int option, int selection) {
    if (option >= num_options) {
        fprintf(stderr,
                "TierSolverSetOption: (BUG) option index out of bounds. "
                "Aborting...\n");
        return kIllegalSolverOptionError;
    }
    if (selection < 0 || selection > 1) {
        fprintf(stderr,
                "TierSolverSetOption: (BUG) selection index out of bounds. "
                "Aborting...\n");
        return kIllegalSolverOptionError;
    }

    current_selections[option] = selection;
    if (strncmp(current_options[option].name, "Tier Symmetry Removal",
                kSolverOptionNameLengthMax) == 0) {
        ToggleTierSymmetryRemoval(!selection);
    } else if (strncmp(current_options[option].name,
                       "Position Symmetry Removal",
                       kSolverOptionNameLengthMax) == 0) {
        TogglePositionSymmetryRemoval(!selection);
    } else {
        ToggleRetrogradeAnalysis(!selection);
    }

    return kNoError;
}

static Value TierSolverGetValue(TierPosition tier_position) {
    TierPosition canonical = GetCanonicalTierPosition(tier_position);
    DbProbe probe;
    int error = DbManagerProbeInit(&probe);
    if (error != 0) {
        NotReached(
            "RegularSolverGetRemoteness: failed to initialize DbProbe, most "
            "likely ran out of memory");
    }
    Value ret = DbManagerProbeValue(&probe, canonical);
    DbManagerProbeDestroy(&probe);
    return ret;
}

static int TierSolverGetRemoteness(TierPosition tier_position) {
    TierPosition canonical = GetCanonicalTierPosition(tier_position);
    DbProbe probe;
    int error = DbManagerProbeInit(&probe);
    if (error != 0) {
        NotReached(
            "RegularSolverGetRemoteness: failed to initialize DbProbe, most "
            "likely ran out of memory");
    }
    int ret = DbManagerProbeRemoteness(&probe, canonical);
    DbManagerProbeDestroy(&probe);
    return ret;
}

// Helper functions

static bool RequiredApiFunctionsImplemented(const TierSolverApi *api) {
    if (api->GetInitialTier == NULL) return false;
    if (api->GetInitialTier() < 0) return false;
    if (api->GetInitialPosition == NULL) return false;
    if (api->GetInitialPosition() < 0) return false;

    if (api->GetTierSize == NULL) return false;
    if (api->GenerateMoves == NULL) return false;
    if (api->Primitive == NULL) return false;
    if (api->DoMove == NULL) return false;
    if (api->IsLegalPosition == NULL) return false;

    if (api->GetChildTiers == NULL) return false;

    return true;
}

static bool TierSymmetryRemovalImplemented(const TierSolverApi *api) {
    if (api->GetCanonicalTier == NULL) return false;
    if (api->GetPositionInSymmetricTier == NULL) return false;

    return true;
}

static bool PositionSymmetryRemovalImplemented(const TierSolverApi *api) {
    return (api->GetCanonicalPosition != NULL);
}

static bool RetrogradeAnalysisImplemented(const TierSolverApi *api) {
    return (api->GetCanonicalParentPositions != NULL);
}

static void ToggleTierSymmetryRemoval(bool on) {
    if (on) {
        // This function should not be used to turn on Tier Symmetry Removal if
        // it's not an option.
        assert(default_api.GetCanonicalTier != NULL);
        assert(default_api.GetPositionInSymmetricTier != NULL);
        current_api.GetCanonicalTier = default_api.GetCanonicalTier;
        current_api.GetPositionInSymmetricTier =
            default_api.GetPositionInSymmetricTier;
    } else {
        current_api.GetCanonicalTier = &DefaultGetCanonicalTier;
        current_api.GetPositionInSymmetricTier =
            &DefaultGetPositionInSymmetricTier;
    }
}

static void TogglePositionSymmetryRemoval(bool on) {
    if (on) {
        // This function should not be used to turn on Position Symmetry Removal
        // if it's not an option.
        assert(default_api.GetCanonicalPosition != NULL);
        current_api.GetCanonicalPosition = default_api.GetCanonicalPosition;
    } else {
        current_api.GetCanonicalPosition = &DefaultGetCanonicalPosition;
    }
}

static void ToggleRetrogradeAnalysis(bool on) {
    if (on) {
        // This function should not be used to turn on Retrograde Analysis
        // if it's not an option.
        assert(default_api.GetCanonicalParentPositions != NULL);
        current_api.GetCanonicalParentPositions =
            default_api.GetCanonicalParentPositions;
    } else {
        current_api.GetCanonicalParentPositions = NULL;
    }
}

static bool SetCurrentApi(const TierSolverApi *api) {
    if (!RequiredApiFunctionsImplemented(api)) return false;
    memcpy(&default_api, api, sizeof(default_api));
    memcpy(&current_api, api, sizeof(current_api));

    // Assuming solver options and configuration objects, both external and
    // internal, are all zero-initialized before this function is called.
    if (TierSymmetryRemovalImplemented(&current_api)) {
        current_options[num_options++] = kTierSymmetryRemoval;
    } else {
        ToggleTierSymmetryRemoval(false);
    }

    if (PositionSymmetryRemovalImplemented(&current_api)) {
        current_options[num_options++] = kPositionSymmetryRemoval;
    } else {
        TogglePositionSymmetryRemoval(false);
    }

    if (RetrogradeAnalysisImplemented(&current_api)) {
        current_options[num_options++] = kUseRetrograde;
    }  // else, current_api.GetCanonicalParentPositions remains NULL.

    if (current_api.GetNumberOfCanonicalChildPositions == NULL) {
        current_api.GetNumberOfCanonicalChildPositions =
            &DefaultGetNumberOfCanonicalChildPositions;
    }

    if (current_api.GetTierType == NULL) {
        current_api.GetTierType = &DefaultGetTierType;
    }

    if (current_api.GetCanonicalChildPositions == NULL) {
        current_api.GetCanonicalChildPositions =
            &DefaultGetCanonicalChildPositions;
    }

    if (current_api.GetTierName == NULL) {
        current_api.GetTierName = &DefaultGetTierName;
    }

    return true;
}

static int SetDb(ReadOnlyString game_name, int variant,
                 ReadOnlyString data_path) {
    // Look for existing bpdb_lite database.
    int error = DbManagerInitDb(&kBpdbLite, true, game_name, variant, data_path,
                                current_api.GetTierName, NULL);
    if (error != kNoError) return error;
    int bpdb_status = DbManagerGameStatus();
    if (bpdb_status == kDbGameStatusCheckError) return kRuntimeError;
    if (bpdb_status == kDbGameStatusSolved) {
        read_only_db = true;
        solver_status = kTierSolverSolveStatusSolved;
        return kNoError;
    }
    DbManagerFinalizeDb();

    // Initialize a R/W array database.
    error = DbManagerInitDb(&kArrayDb, false, game_name, variant, data_path,
                            current_api.GetTierName, NULL);
    if (error != kNoError) return error;
    int arraydb_status = DbManagerGameStatus();
    if (arraydb_status == kDbGameStatusCheckError) return kRuntimeError;
    solver_status = (arraydb_status == kDbGameStatusSolved);

    return kNoError;
}

static TierPosition GetCanonicalTierPosition(TierPosition tier_position) {
    TierPosition canonical;

    // Convert to the tier position inside the canonical tier.
    canonical.tier = current_api.GetCanonicalTier(tier_position.tier);
    if (canonical.tier == tier_position.tier) {  // Original tier is canonical.
        canonical.position = tier_position.position;
    } else {  // Original tier is not canonical.
        canonical.position = current_api.GetPositionInSymmetricTier(
            tier_position, canonical.tier);
    }

    // Find the canonical position inside the canonical tier.
    canonical.position = current_api.GetCanonicalPosition(canonical);

    return canonical;
}

// Default API functions

static TierType DefaultGetTierType(Tier tier) {
    (void)tier;  // Unused.
    return kTierTypeLoopy;
}

static Tier DefaultGetCanonicalTier(Tier tier) { return tier; }

static Position DefaultGetPositionInSymmetricTier(TierPosition tier_position,
                                                  Tier symmetric) {
    (void)symmetric;  // Unused.
    assert(tier_position.tier == symmetric);

    return tier_position.position;
}

static Position DefaultGetCanonicalPosition(TierPosition tier_position) {
    return tier_position.position;
}

static int DefaultGetNumberOfCanonicalChildPositions(
    TierPosition tier_position) {
    //
    TierPositionHashSet children;
    TierPositionHashSetInit(&children, 0.5);

    MoveArray moves = current_api.GenerateMoves(tier_position);
    for (int64_t i = 0; i < moves.size; ++i) {
        TierPosition child = current_api.DoMove(tier_position, moves.array[i]);
        child = GetCanonicalTierPosition(child);
        if (!TierPositionHashSetContains(&children, child)) {
            TierPositionHashSetAdd(&children, child);
        }
    }
    MoveArrayDestroy(&moves);
    int num_children = (int)children.size;
    TierPositionHashSetDestroy(&children);

    return num_children;
}

static TierPositionArray DefaultGetCanonicalChildPositions(
    TierPosition tier_position) {
    //
    TierPositionHashSet deduplication_set;
    TierPositionHashSetInit(&deduplication_set, 0.5);

    TierPositionArray children;
    TierPositionArrayInit(&children);

    MoveArray moves = current_api.GenerateMoves(tier_position);
    for (int64_t i = 0; i < moves.size; ++i) {
        TierPosition child = current_api.DoMove(tier_position, moves.array[i]);
        child = GetCanonicalTierPosition(child);
        if (!TierPositionHashSetContains(&deduplication_set, child)) {
            TierPositionHashSetAdd(&deduplication_set, child);
            TierPositionArrayAppend(&children, child);
        }
    }
    MoveArrayDestroy(&moves);
    TierPositionHashSetDestroy(&deduplication_set);

    return children;
}

static int DefaultGetTierName(Tier tier,
                              char name[static kDbFileNameLengthMax + 1]) {
    sprintf(name, "%" PRITier, tier);

    return kNoError;
}<|MERGE_RESOLUTION|>--- conflicted
+++ resolved
@@ -216,7 +216,6 @@
 }
 
 static int TierSolverTest(long seed) {
-<<<<<<< HEAD
     TierWorkerInit(&current_api, kArrayDbRecordsPerBlock);
     printf(
         "Enter the number of positions to test in each tier [Default: 1000]: ");
@@ -234,10 +233,6 @@
     }
 
     return TierManagerTest(&current_api, seed, test_size);
-=======
-    TierWorkerInit(&current_api, kArrayDbRecordsPerBlock, 0);
-    return TierManagerTest(&current_api, seed);
->>>>>>> 6096ddc7
 }
 
 static ReadOnlyString TierSolverExplainTestError(int error) {
