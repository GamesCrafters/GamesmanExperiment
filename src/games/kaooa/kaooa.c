/**
<<<<<<< HEAD
 * @file mttt.c
 * @author
        Xiang
        Benji
        Maria 
        Sriya
    supervised by Dan Garcia: designed and developed of the original version (mttt.c in
 * GamesmanClassic.)
 *         GamesCrafters Research Group, UC Berkeley
=======
 * @file kaooa.c
 * @author Maria Rufova, 
 * Benji Xu,
 * Sriya Kantipudi, 
 * Xiang Zheng
>>>>>>> aebf662e
 *         Supervised by Dan Garcia <ddgarcia@cs.berkeley.edu>
 * @brief Implementation of Kaooa.
 *
 * @version 1.1.1
 * @date 2024-01-04
 *
 * @copyright This file is part of GAMESMAN, The Finite, Two-person
 * Perfect-Information Game Generator released under the GPL:
 *
 * This program is free software: you can redistribute it and/or modify it under
 * the terms of the GNU General Public License as published by the Free Software
 * Foundation, either version 3 of the License, or (at your option) any later
 * version.
 *
 * This program is distributed in the hope that it will be useful, but WITHOUT
 * ANY WARRANTY; without even the implied warranty of MERCHANTABILITY or FITNESS
 * FOR A PARTICULAR PURPOSE.  See the GNU General Public License for more
 * details.
 *
 * You should have received a copy of the GNU General Public License along with
 * this program.  If not, see <http://www.gnu.org/licenses/>.
 */

#include "games/mttt/mttt.h"

#include <assert.h>    // assert
#include <inttypes.h>  // PRId64
#include <stdbool.h>   // bool, true, false
#include <stdint.h>    // int64_t
#include <stdio.h>     // fprintf, stderr
#include <stdlib.h>    // atoi

#include "core/constants.h"
#include "core/data_structures/cstring.h"
#include "core/solvers/regular_solver/regular_solver.h"
#include "core/types/gamesman_types.h"

// Game, Solver, Gameplay, and UWAPI Functions

static int MtttInit(void *aux);
static int MtttFinalize(void);

static const GameVariant *MtttGetCurrentVariant(void);
static int MtttSetVariantOption(int option, int selection);

static int64_t MtttGetNumPositions(void);
static Position MtttGetInitialPosition(void);

static MoveArray MtttGenerateMoves(Position position);
static Value MtttPrimitive(Position position);
static Position MtttDoMove(Position position, Move move);
static bool MtttIsLegalPosition(Position position);
static Position MtttGetCanonicalPosition(Position position); // ignore 
static PositionArray MtttGetCanonicalParentPositions(Position position); // ignore 

static int MtttPositionToString(Position position, char *buffer);
static int MtttMoveToString(Move move, char *buffer);
static bool MtttIsValidMoveString(ReadOnlyString move_string);
static Move MtttStringToMove(ReadOnlyString move_string);

static bool MtttIsLegalFormalPosition(ReadOnlyString formal_position);
static Position MtttFormalPositionToPosition(ReadOnlyString formal_position);
static CString MtttPositionToFormalPosition(Position position);
static CString MtttPositionToAutoGuiPosition(Position position); 
static CString MtttMoveToFormalMove(Position position, Move move);
static CString MtttMoveToAutoGuiMove(Position position, Move move);

// Solver API Setup
static const RegularSolverApi kMtttSolverApi = {
    .GetNumPositions = &MtttGetNumPositions,
    .GetInitialPosition = &MtttGetInitialPosition,

    .GenerateMoves = &MtttGenerateMoves,
    .Primitive = &MtttPrimitive,
    .DoMove = &MtttDoMove,
    .IsLegalPosition = &MtttIsLegalPosition,
    .GetCanonicalPosition = &MtttGetCanonicalPosition,
    .GetCanonicalChildPositions = NULL,
    .GetCanonicalParentPositions = &MtttGetCanonicalParentPositions,
};

// Gameplay API Setup

static const GameplayApiCommon kMtttGameplayApiCommon = {
    .GetInitialPosition = &MtttGetInitialPosition,
    .position_string_length_max = 120,

    .move_string_length_max = 1,
    .MoveToString = &MtttMoveToString,

    .IsValidMoveString = &MtttIsValidMoveString,
    .StringToMove = &MtttStringToMove,
};

static const GameplayApiRegular kMtttGameplayApiRegular = {
    .PositionToString = &MtttPositionToString,

    .GenerateMoves = &MtttGenerateMoves,
    .DoMove = &MtttDoMove,
    .Primitive = &MtttPrimitive,
};

static const GameplayApi kMtttGameplayApi = {
    .common = &kMtttGameplayApiCommon,
    .regular = &kMtttGameplayApiRegular,
};

// UWAPI Setup

static const UwapiRegular kMtttUwapiRegular = {
    .GenerateMoves = &MtttGenerateMoves,
    .DoMove = &MtttDoMove,
    .IsLegalFormalPosition = &MtttIsLegalFormalPosition,
    .FormalPositionToPosition = &MtttFormalPositionToPosition,
    .PositionToFormalPosition = &MtttPositionToFormalPosition,
    .PositionToAutoGuiPosition = &MtttPositionToAutoGuiPosition,
    .MoveToFormalMove = &MtttMoveToFormalMove,
    .MoveToAutoGuiMove = &MtttMoveToAutoGuiMove,
    .GetInitialPosition = &MtttGetInitialPosition,
    .GetRandomLegalPosition = NULL,
};

static const Uwapi kMtttUwapi = {.regular = &kMtttUwapiRegular};

// -----------------------------------------------------------------------------

const Game kMttt = {
    .name = "mttt",
    .formal_name = "Tic-Tac-Toe",
    .solver = &kRegularSolver,
    .solver_api = (const void *)&kMtttSolverApi,
    .gameplay_api = (const GameplayApi *)&kMtttGameplayApi,
    .uwapi = (const Uwapi *)&kMtttUwapi,

    .Init = &MtttInit,
    .Finalize = &MtttFinalize,

    .GetCurrentVariant = &MtttGetCurrentVariant,
    .SetVariantOption = &MtttSetVariantOption,
};

// -----------------------------------------------------------------------------

// Helper Types and Global Variables

typedef enum PossibleBoardPieces { kBlank, kV, kC } BlankVC;

// Powers of 3 - this is the way I encode the position, as an integer.
static int three_to_the[] = {1, 3, 9, 27, 81, 243, 729, 2187, 6561, 19683};

//static const int kNumRowsToCheck = 8;

// static const int kRowsToCheck[8][3] = {
//     {0, 1, 2}, {3, 4, 5}, {6, 7, 8}, {0, 3, 6},
//     {1, 4, 7}, {2, 5, 8}, {0, 4, 8}, {2, 4, 6},
// };

// 8 symmetries, each one is a reordering of the 9 slots on the board.
// This will be initialized in the MtttInit function.
// static const int kNumSymmetries = 8;
// static int symmetry_matrix[8][9];

// Proofs of correctness for the below arrays:
//
//   FLIP                 ROTATE
//
// 0 1 2    2 1 0       0 1 2    6 3 0    8 7 6    2 5 8
// 3 4 5 -> 5 4 3       3 4 5 -> 7 4 1 -> 5 4 3 -> 1 4 7
// 6 7 8    8 7 6       6 7 8    8 5 2    2 1 0    0 3 6

// This is the array used for flipping along the N-S axis.
// static const int flip_new_position[] = {2, 1, 0, 5, 4, 3, 8, 7, 6};

// This is the array used for rotating 90 degrees clockwise.
// static const int rotate_90_clockwise_new_position[] = {
//     6, 3, 0, 7, 4, 1, 8, 5, 2,
// };

// Helper Functions

static void InitSymmetryMatrix(void); // 
static Position DoSymmetry(Position position, int symmetry);

static Position Hash(BlankOX *board);
static void Unhash(Position position, BlankOX *board);
static int ThreeInARow(BlankOX *board, const int *indices);
static bool AllFilledIn(BlankOX *board);
static void CountPieces(BlankOX *board, int *xcount, int *ocount);
static BlankOX WhoseTurn(BlankOX *board);

// API Implementation

static int MtttInit(void *aux) {
    (void)aux;  // Unused.
    InitSymmetryMatrix();
    return kNoError;
}

static int MtttFinalize(void) {
    // Nothing to deallocate.
    return kNoError;
}

static const GameVariant *MtttGetCurrentVariant(void) {
    return NULL;  // Not implemented.
}

static int MtttSetVariantOption(int option, int selection) {
    (void)option;
    (void)selection;
    return kNotImplementedError;  // Not implemented.
}

static int64_t MtttGetNumPositions(void) {
    return 19683;  // 3 ** 9.
}

static Position MtttGetInitialPosition(void) { return 0; }

// TODO: Implement MkaooaGenerateMoves
static MoveArray MkaooaGenerateMoves(Position position) {
    MoveArray moves;
    MoveArrayInit(&moves);
    if (MtttPrimitive(position) != kUndecided) return moves;

    BlankVC board[9] = {0};
    Unhash(position, board);
    for (Move i = 0; i < 9; ++i) {
        if (board[i] == kBlank) {
            MoveArrayAppend(&moves, i);
        }
    }
    return moves;
}

static Value MtttPrimitive(Position position) {
    BlankOX board[9] = {0};
    Unhash(position, board);

    for (int i = 0; i < kNumRowsToCheck; ++i) {
        if (ThreeInARow(board, kRowsToCheck[i]) > 0) return kLose;
    }
    if (AllFilledIn(board)) return kTie;
    return kUndecided;
}

static Position MtttDoMove(Position position, Move move) {
    BlankOX board[9] = {0};
    Unhash(position, board);
    return position + three_to_the[move] * (int)WhoseTurn(board);
}

static bool MtttIsLegalPosition(Position position) {
    // A position is legal if and only if:
    // 1. xcount == ocount or xcount = ocount + 1 if no one is winning and
    // 2. xcount == ocount if O is winning and
    // 3. xcount == ocount + 1 if X is winning and
    // 4. only one player can be winning
    BlankOX board[9] = {0};
    Unhash(position, board);

    int xcount, ocount;
    CountPieces(board, &xcount, &ocount);
    if (xcount != ocount && xcount != ocount + 1) return false;

    bool xwin = false, owin = false;
    for (int i = 0; i < kNumRowsToCheck; ++i) {
        int row_value = ThreeInARow(board, kRowsToCheck[i]);
        xwin |= (row_value == kX);
        owin |= (row_value == kO);
    }
    if (xwin && owin) return false;
    if (xwin && xcount != ocount + 1) return false;
    if (owin && xcount != ocount) return false;
    return true;
}

static Position MtttGetCanonicalPosition(Position position) {
    Position canonical_position = position;
    Position new_position;

    for (int i = 0; i < kNumSymmetries; ++i) {
        new_position = DoSymmetry(position, i);
        if (new_position < canonical_position) {
            // By GAMESMAN convention, the canonical position is the one with
            // the smallest hash value.
            canonical_position = new_position;
        }
    }

    return canonical_position;
}

static PositionArray MtttGetCanonicalParentPositions(Position position) {
    PositionHashSet deduplication_set;
    PositionHashSetInit(&deduplication_set, 0.5);

    PositionArray parents;
    PositionArrayInit(&parents);

    BlankOX board[9] = {0};
    Unhash(position, board);

    BlankOX prev_turn = WhoseTurn(board) == kX ? kO : kX;
    for (int i = 0; i < 9; ++i) {
        if (board[i] == prev_turn) {
            Position parent = position - (int)prev_turn * three_to_the[i];
            parent = MtttGetCanonicalPosition(parent);
            if (!MtttIsLegalPosition(parent)) continue;  // Illegal.
            if (PositionHashSetContains(&deduplication_set, parent))
                continue;  // Already included.
            PositionHashSetAdd(&deduplication_set, parent);
            PositionArrayAppend(&parents, parent);
        }
    }
    PositionHashSetDestroy(&deduplication_set);

    return parents;
}

static int MtttPositionToString(Position position, char *buffer) {
    static const char kPieceMap[3] = {' ', 'C', 'V'};

    BlankVC board[10] = {0};
    Unhash(position, board);

    static ConstantReadOnlyString kFormat =
        "         ( 0 )            : %c\n"
        "      ( 1 2 3 4 )         : %c %c %c %c\n"
        "        ( 5 6 )           : %c %c\n"
        "         ( 7 )            : %c \n"
        "        ( 8 9 )           : %c %c\n";
    int actual_length = snprintf(
        buffer, kMtttGameplayApiCommon.position_string_length_max + 1, kFormat,
        kPieceMap[board[0]], kPieceMap[board[1]], kPieceMap[board[2]],
        kPieceMap[board[3]], kPieceMap[board[4]], kPieceMap[board[5]],
        kPieceMap[board[6]], kPieceMap[board[7]], kPieceMap[board[8]]);
    if (actual_length >=
        kMtttGameplayApiCommon.position_string_length_max + 1) {
        fprintf(
            stderr,
            "MtttTierPositionToString: (BUG) not enough space was allocated "
            "to buffer. Please increase position_string_length_max.\n");
        return kMemoryOverflowError;
    }

    return kNoError;
}

static int MtttMoveToString(Move move, char *buffer) {
    int actual_length =
        snprintf(buffer, kMtttGameplayApiCommon.move_string_length_max + 1,
                 "%" PRId64, move + 1);
    if (actual_length >= kMtttGameplayApiCommon.move_string_length_max + 1) {
        fprintf(stderr,
                "MtttMoveToString: (BUG) not enough space was allocated "
                "to buffer. Please increase move_string_length_max.\n");
        return kMemoryOverflowError;
    }

    return kNoError;
}

// Function to return the size of the Kaooa board (number of nodes)
int GetBoardSize() {
    return 10;  // The board size is equal to the number of nodes
}



static bool KaooaIsValidMoveString(ReadOnlyString move_string) {
    // Strings of format "source destination". Ex: "6 10"
    // Only "1" - "<board_size>" are valid move strings for both source and
    // dest.

    if (move_string == NULL) return false;
    if (strlen(move_string) != 3) return false;

    // Make a copy of move_string bc strtok mutates the original move_string
    char copy_string[6];
    strcpy(copy_string, move_string);

    char *token = strtok(copy_string, " ");
    if (token == NULL) return false;
    int src = atoi(token);

    token = strtok(NULL, " ");
    if (token == NULL) return false;
    int dest = atoi(token);

    int NUM_NODES = 10;

    //for the crow:
    int graph[NUM_NODES][3] = {
    {2, 3, INVALID, INVALID},    // Node 0 is connected to 1, 4, and 9
    {2, 5, INVALID, INVALID},    // Node 1 is connected to 0, 2, and 5
    {0, 1, 3, 5},    // Node 2 is connected to 1, 3, and 7
    {4, 6, 2, 0},    // Node 3 is connected to 2, 4, and 6
    {3, 6, INVALID, INVALID},    // Node 4 is connected to 0, 3, and 9
    {2, 7, 1, 8},    // Node 5 is connected to 1, 6, and 8
    {3, 9, 4, 7},    // Node 6 is connected to 3, 5, and 7
    {5, 8, 6, 9},    // Node 7 is connected to 2, 6, and 8
    {5, 7, INVALID, INVALID},    // Node 8 is connected to 5, 7, and 9
    {6, 7, INVALID, INVALID}     // Node 9 is connected to 0, 4, and 8

    // Function to check if target_node is a valid neighbor of current_node
    bool is_valid_move(int source_node, int dest_node, int graph[NUM_NODES][3]) {
    for (int i = 0; i <= 3; i++) {
        if (graph[source_node][i] == INVALID) {
            // Reached the end of the neighbor list
            return false;
        }
        if (graph[source_node][i] == dest_node) {
            // target_node found in the neighbors of current_node
            return true;
        }
    }
        return false;  // target_node not found
    }

    


    int board_size = GetBoardSize();
    if (src < 0) return false;
    if (src > board_size) return false;
    if (dest < 0) return false;
    if (dest > board_size) return false;

    return true;
}
/*
static bool MtttIsValidMoveString(ReadOnlyString move_string) {
    // Only "1" - "9" are valid move strings.
    
    if (move_string[0] < '1') return false;
    if (move_string[0] > '9') return false;
    if (move_string[1] != '\0') return false;

    return true;
}
*/

static Move MtttStringToMove(ReadOnlyString move_string) {
    assert(MtttIsValidMoveString(move_string));
    return (Move)atoi(move_string) - 1;
}

static bool MtttIsLegalFormalPosition(ReadOnlyString formal_position) {
    if (formal_position == NULL) return false;
    for (int i = 0; i < 9; ++i) {
        char curr = formal_position[i];
        if (curr != '-' && curr != 'o' && curr != 'x') return false;
    }
    if (formal_position[9] != '\0') return false;

    return true;
}

static Position MtttFormalPositionToPosition(ReadOnlyString formal_position) {
    // Formal position string format: 9 characters '-', 'o', or 'x'.
    BlankOX board[9] = {0};
    for (int i = 0; i < 9; ++i) {
        switch (formal_position[i]) {
            case '-':
                board[i] = kBlank;
                break;
            case 'o':
                board[i] = kO;
                break;
            case 'x':
                board[i] = kX;
                break;
            default:
                fprintf(stderr,
                        "MtttFormalPositionToPosition: illegal character "
                        "encountered\n");
                return kIllegalPosition;
        }
    }
    return Hash(board);
}

static CString MtttPositionToFormalPosition(Position position) {
    static const char kUwapiPieceMap[3] = {'-', 'o', 'x'};
    BlankOX board[9] = {0};
    Unhash(position, board);
    CString ret;
    if (!CStringInitCopy(&ret, "---------")) return ret;

    for (int i = 0; i < 9; ++i) {
        ret.str[i] = kUwapiPieceMap[board[i]];
    }
    return ret;
}

static CString MtttPositionToAutoGuiPosition(Position position) {
    static const char kUwapiPieceMap[3] = {'-', 'o', 'x'};
    BlankOX board[9] = {0};
    Unhash(position, board);
    CString ret;
    if (!CStringInitCopy(&ret, "1_---------")) return ret;

    BlankOX turn = WhoseTurn(board);
    ret.str[0] = turn == kX ? '1' : '2';

    for (int i = 0; i < 9; ++i) {
        ret.str[i + 2] = kUwapiPieceMap[board[i]];
    }
    return ret;
}

static CString MtttMoveToFormalMove(Position position, Move move) {
    (void)position;  // Unused.
    CString ret;
    if (!CStringInitCopy(&ret, "0")) return ret;
    ret.str[0] = '0' + move;
    return ret;
}

static CString MtttMoveToAutoGuiMove(Position position, Move move) {
    BlankOX board[9] = {0};
    Unhash(position, board);
    CString ret;
    if (!CStringInitCopy(&ret, "A_x_0")) return ret;

    BlankOX turn = WhoseTurn(board);
    ret.str[2] = turn == kX ? 'x' : 'o';
    ret.str[4] = '0' + move;
    return ret;
}

// Helper functions implementation

static void InitSymmetryMatrix(void) {
    for (int i = 0; i < 9; ++i) {
        int temp = i;
        for (int j = 0; j < kNumSymmetries; ++j) {
            if (j == kNumSymmetries / 2) temp = flip_new_position[i];
            if (j < kNumSymmetries / 2) {
                temp = symmetry_matrix[j][i] =
                    rotate_90_clockwise_new_position[temp];
            } else {
                temp = symmetry_matrix[j][i] =
                    rotate_90_clockwise_new_position[temp];
            }
        }
    }
}

static Position DoSymmetry(Position position, int symmetry) {
    BlankOX board[9] = {0}, symmetry_board[9] = {0};

    Unhash(position, board);

    // Copy from the symmetry matrix.
    for (int i = 0; i < 9; ++i) {
        symmetry_board[i] = board[symmetry_matrix[symmetry][i]];
    }

    return Hash(symmetry_board);
}

static Position Hash(BlankOX *board) {
    Position ret = 0;
    for (int i = 8; i >= 0; --i) {
        ret = ret * 3 + (int)board[i];
    }
    return ret;
}

static void Unhash(Position position, BlankOX *board) {
    // The following algorithm assumes kBlank == 0, kO == 1, and kX == 2.
    for (int i = 0; i < 9; ++i) {
        board[i] = (BlankOX)(position % 3);
        position /= 3;
    }
}

static int ThreeInARow(BlankOX *board, const int *indices) {
    if (board[indices[0]] != board[indices[1]]) return 0;
    if (board[indices[1]] != board[indices[2]]) return 0;
    if (board[indices[0]] == kBlank) return 0;
    return (int)board[indices[0]];
}

static bool AllFilledIn(BlankOX *board) {
    for (int i = 0; i < 9; ++i) {
        if (board[i] == kBlank) return false;
    }
    return true;
}

static void CountPieces(BlankOX *board, int *xcount, int *ocount) {
    *xcount = *ocount = 0;
    for (int i = 0; i < 9; ++i) {
        *xcount += (board[i] == kX);
        *ocount += (board[i] == kO);
    }
}

static BlankOX WhoseTurn(BlankOX *board) {
    int xcount, ocount;
    CountPieces(board, &xcount, &ocount);
    if (xcount == ocount) return kX;  // In our TicTacToe, x always goes first.
    return kO;
}<|MERGE_RESOLUTION|>--- conflicted
+++ resolved
@@ -1,21 +1,9 @@
 /**
-<<<<<<< HEAD
- * @file mttt.c
- * @author
-        Xiang
-        Benji
-        Maria 
-        Sriya
-    supervised by Dan Garcia: designed and developed of the original version (mttt.c in
- * GamesmanClassic.)
- *         GamesCrafters Research Group, UC Berkeley
-=======
  * @file kaooa.c
  * @author Maria Rufova, 
  * Benji Xu,
  * Sriya Kantipudi, 
  * Xiang Zheng
->>>>>>> aebf662e
  *         Supervised by Dan Garcia <ddgarcia@cs.berkeley.edu>
  * @brief Implementation of Kaooa.
  *
